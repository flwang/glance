# vim: tabstop=4 shiftwidth=4 softtabstop=4

# Copyright 2010-2011 OpenStack, LLC
# All Rights Reserved.
#
#    Licensed under the Apache License, Version 2.0 (the "License"); you may
#    not use this file except in compliance with the License. You may obtain
#    a copy of the License at
#
#         http://www.apache.org/licenses/LICENSE-2.0
#
#    Unless required by applicable law or agreed to in writing, software
#    distributed under the License is distributed on an "AS IS" BASIS, WITHOUT
#    WARRANTIES OR CONDITIONS OF ANY KIND, either express or implied. See the
#    License for the specific language governing permissions and limitations
#    under the License.

"""Storage backend for SWIFT"""

from __future__ import absolute_import

import httplib
import logging

from glance.common import config
from glance.common import exception
import glance.store

DEFAULT_SWIFT_CONTAINER = 'glance'

logger = logging.getLogger('glance.store.swift')


class SwiftBackend(glance.store.Backend):
    """
    An implementation of the swift backend adapter.
    """
    EXAMPLE_URL = "swift://<USER>:<KEY>@<AUTH_ADDRESS>/<CONTAINER>/<FILE>"

    CHUNKSIZE = 65536

    @classmethod
    def get(cls, parsed_uri, expected_size=None, options=None):
        """
        Takes a parsed_uri in the format of:
        swift://user:password@auth_url/container/file.gz.0, connects to the
        swift instance at auth_url and downloads the file. Returns the
        generator resp_body provided by get_object.
        """
        from swift.common import client as swift_client
        (user, key, authurl, container, obj) = parse_swift_tokens(parsed_uri)

        # TODO(sirp): snet=False for now, however, if the instance of
        # swift we're talking to is within our same region, we should set
        # snet=True
        swift_conn = swift_client.Connection(
            authurl=authurl, user=user, key=key, snet=False)

        try:
            (resp_headers, resp_body) = swift_conn.get_object(
                container=container, obj=obj, resp_chunk_size=cls.CHUNKSIZE)
        except swift_client.ClientException, e:
            if e.http_status == httplib.NOT_FOUND:
                location = format_swift_location(user, key, authurl,
                                                 container, obj)
                raise exception.NotFound("Swift could not find image at "
                                         "location %(location)s" % locals())

        if expected_size:
            obj_size = int(resp_headers['content-length'])
            if  obj_size != expected_size:
                raise glance.store.BackendException(
                    "Expected %s byte file, Swift has %s bytes" %
                    (expected_size, obj_size))

        return resp_body

    @classmethod
    def add(cls, id, data, options):
        """
        Stores image data to Swift and returns a location that the image was
        written to.

        Swift writes the image data using the scheme:
            ``swift://<USER>:<KEY>@<AUTH_ADDRESS>/<CONTAINER>/<ID>`
        where:
            <USER> = ``swift_store_user``
            <KEY> = ``swift_store_key``
            <AUTH_ADDRESS> = ``swift_store_auth_address``
            <CONTAINER> = ``swift_store_container``
            <ID> = The id of the image being added

        :param id: The opaque image identifier
        :param data: The image data to write, as a file-like object
        :param options: Conf mapping

        :retval Tuple with (location, size)
                The location that was written,
                and the size in bytes of the data written
        """
        from swift.common import client as swift_client
        container = options.get('swift_store_container',
                                DEFAULT_SWIFT_CONTAINER)
        auth_address = options.get('swift_store_auth_address')
        user = options.get('swift_store_user')
        key = options.get('swift_store_key')

        # TODO(jaypipes): This needs to be checked every time
        # because of the decision to make glance.store.Backend's
        # interface all @classmethods. This is inefficient. Backend
        # should be a stateful object with options parsed once in
        # a constructor.
        if not auth_address:
            logger.error(msg)
            msg = ("Could not find swift_store_auth_address in configuration "
                   "options.")
            raise glance.store.BackendException(msg)
        else:
            full_auth_address = auth_address
            if not full_auth_address.startswith('http'):
                full_auth_address = 'https://' + full_auth_address

        if not user:
            logger.error(msg)
            msg = ("Could not find swift_store_user in configuration "
                   "options.")
            raise glance.store.BackendException(msg)

        if not key:
            logger.error(msg)
            msg = ("Could not find swift_store_key in configuration "
                   "options.")
            raise glance.store.BackendException(msg)

        swift_conn = swift_client.Connection(
            authurl=full_auth_address, user=user, key=key, snet=False)

        logger.debug("Adding image object to Swift using "
                     "(auth_address=%(auth_address)s, user=%(user)s, "
                     "key=%(key)s)" % locals())

        create_container_if_missing(container, swift_conn, options)

        obj_name = str(id)
        location = format_swift_location(user, key, auth_address,
                                         container, obj_name)
        try:
            obj_etag = swift_conn.put_object(container, obj_name, data)

            # NOTE: We return the user and key here! Have to because
            # location is used by the API server to return the actual
            # image data. We *really* should consider NOT returning
            # the location attribute from GET /images/<ID> and
            # GET /images/details

            # We do a HEAD on the newly-added image to determine the size
            # of the image. A bit slow, but better than taking the word
            # of the user adding the image with size attribute in the metadata
            resp_headers = swift_conn.head_object(container, obj_name)
            size = 0
            # header keys are lowercased by Swift
            if 'content-length' in resp_headers:
                size = int(resp_headers['content-length'])
<<<<<<< HEAD
            return (location, size, obj_etag)
        except ClientException, e:
=======
            return (location, size)
        except swift_client.ClientException, e:
>>>>>>> 5c78a0e7
            if e.http_status == httplib.CONFLICT:
                raise exception.Duplicate("Swift already has an image at "
                                          "location %(location)s" % locals())
            msg = ("Failed to add object to Swift.\n"
                   "Got error from Swift: %(e)s" % locals())
            raise glance.store.BackendException(msg)

    @classmethod
    def delete(cls, parsed_uri):
        """
        Deletes the swift object(s) at the parsed_uri location
        """
        from swift.common import client as swift_client
        (user, key, authurl, container, obj) = parse_swift_tokens(parsed_uri)

        # TODO(sirp): snet=False for now, however, if the instance of
        # swift we're talking to is within our same region, we should set
        # snet=True
        swift_conn = swift_client.Connection(
            authurl=authurl, user=user, key=key, snet=False)

        try:
            swift_conn.delete_object(container, obj)
        except swift_client.ClientException, e:
            if e.http_status == httplib.NOT_FOUND:
                location = format_swift_location(user, key, authurl,
                                                 container, obj)
                raise exception.NotFound("Swift could not find image at "
                                         "location %(location)s" % locals())
            else:
                raise


def parse_swift_tokens(parsed_uri):
    """
    Return the various tokens used by Swift.

    :param parsed_uri: The pieces of a URI returned by urlparse
    :retval A tuple of (user, key, auth_address, container, obj_name)
    """
    path = parsed_uri.path.lstrip('//')
    netloc = parsed_uri.netloc

    try:
        try:
            creds, netloc = netloc.split('@')
            path = '/'.join([netloc, path])
        except ValueError:
            # Python 2.6.1 compat
            # see lp659445 and Python issue7904
            creds, path = path.split('@')

        cred_parts = creds.split(':')

        # User can be account:user, in which case cred_parts[0:2] will be
        # the account and user. Combine them into a single username of
        # account:user
        if len(cred_parts) == 3:
            user = ':'.join(cred_parts[0:2])
        else:
            user = cred_parts[0]
        key = cred_parts[-1]
        path_parts = path.split('/')
        obj = path_parts.pop()
        container = path_parts.pop()
    except (ValueError, IndexError):
        raise glance.store.BackendException(
             "Expected four values to unpack in: swift:%s. "
             "Should have received something like: %s."
             % (parsed_uri.path, SwiftBackend.EXAMPLE_URL))

    authurl = "https://%s" % '/'.join(path_parts)

    return user, key, authurl, container, obj


def format_swift_location(user, key, auth_address, container, obj_name):
    """
    Returns the swift URI in the format:
        swift://<USER>:<KEY>@<AUTH_ADDRESS>/<CONTAINER>/<OBJNAME>

    :param user: The swift user to authenticate with
    :param key: The auth key for the authenticating user
    :param auth_address: The base URL for the authentication service
    :param container: The name of the container
    :param obj_name: The name of the object
    """
    return "swift://%(user)s:%(key)s@%(auth_address)s/"\
           "%(container)s/%(obj_name)s" % locals()


def create_container_if_missing(container, swift_conn, options):
    """
    Creates a missing container in Swift if the
    ``swift_store_create_container_on_put`` option is set.

    :param container: Name of container to create
    :param swift_conn: Connection to Swift
    :param options: Option mapping
    """
    from swift.common import client as swift_client
    try:
        swift_conn.head_container(container)
    except swift_client.ClientException, e:
        if e.http_status == httplib.NOT_FOUND:
            add_container = config.get_option(options,
                                'swift_store_create_container_on_put',
                                type='bool', default=False)
            if add_container:
                try:
                    swift_conn.put_container(container)
                except ClientException, e:
                    msg = ("Failed to add container to Swift.\n"
                           "Got error from Swift: %(e)s" % locals())
                    raise glance.store.BackendException(msg)
            else:
                msg = ("The container %(container)s does not exist in "
                       "Swift. Please set the "
                       "swift_store_create_container_on_put option"
                       "to add container to Swift automatically."
                       % locals())
                raise glance.store.BackendException(msg)
        else:
            raise<|MERGE_RESOLUTION|>--- conflicted
+++ resolved
@@ -161,13 +161,8 @@
             # header keys are lowercased by Swift
             if 'content-length' in resp_headers:
                 size = int(resp_headers['content-length'])
-<<<<<<< HEAD
             return (location, size, obj_etag)
-        except ClientException, e:
-=======
-            return (location, size)
         except swift_client.ClientException, e:
->>>>>>> 5c78a0e7
             if e.http_status == httplib.CONFLICT:
                 raise exception.Duplicate("Swift already has an image at "
                                           "location %(location)s" % locals())
