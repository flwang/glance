--- conflicted
+++ resolved
@@ -33,15 +33,9 @@
         if k == 'properties':
             for pk, pv in v.items():
                 headers["x-image-meta-property-%s"
-<<<<<<< HEAD
-                        % pk.lower()] = pv
-
+                        % pk.lower()] = unicode(pv)
         else:
-            headers["x-image-meta-%s" % k.lower()] = v
-=======
-                        % pk.lower()] = unicode(pv)
-        headers["x-image-meta-%s" % k.lower()] = unicode(v)
->>>>>>> 90051cf3
+            headers["x-image-meta-%s" % k.lower()] = unicode(v)
     return headers
 
 
